name = "Comrade"
uuid = "99d987ce-9a1e-4df8-bc0b-1ea019aa547b"
authors = ["Paul Tiede <ptiede91@gmail.com>"]
<<<<<<< HEAD
version = "0.7.0"
=======
version = "0.6.10"
>>>>>>> be23ffe3

[deps]
AbstractDifferentiation = "c29ec348-61ec-40c8-8164-b8c60e9d9f3d"
AbstractFFTs = "621f4979-c628-5d54-868e-fcf4e3e8185c"
AbstractMCMC = "80f14c24-f653-4e6a-9b94-39d6b0f70001"
Accessors = "7d9f7c33-5ae7-4f3b-8dc6-eff91059b697"
ArgCheck = "dce04be8-c92d-5529-be00-80e4d2c0e197"
AstroTime = "c61b5328-d09d-5e37-a9a8-0eb41c39009c"
AxisKeys = "94b1ba4f-4ee9-5380-92f1-94cde586c3c5"
BasicInterpolators = "26cce99e-4866-4b6d-ab74-862489e035e0"
Bessels = "0e736298-9ec6-45e8-9647-e4fc86a2fe38"
ChainRulesCore = "d360d2e6-b24c-11e9-a2a3-2a2ae2dbcce4"
ComradeBase = "6d8c423b-a35f-4ef1-850c-862fe21f82c4"
DelimitedFiles = "8bb1440f-4735-579b-a4ab-409b98df4dab"
DensityInterface = "b429d917-457f-4dbc-8f4c-0cc954292b1d"
DimensionalData = "0703355e-b756-11e9-17c0-8b28908087d0"
Distributions = "31c24e10-a181-5473-b8eb-7969acd0382f"
DocStringExtensions = "ffbed154-4ef7-542d-bbb7-c09d3a79fcae"
Enzyme = "7da242da-08ed-463a-9acd-ee780be4f1d9"
FFTW = "7a1cc6ca-52ef-59f5-83cd-3a7055c09341"
FITSIO = "525bcba6-941b-5504-bd06-fd0dc1a4d2eb"
FileIO = "5789e2e9-d7fb-5bc7-8068-2c6fae9b9549"
FillArrays = "1a297f60-69ca-5386-bcde-b61e274b549b"
ForwardDiff = "f6369f11-7733-5829-9624-2563aa707210"
ForwardDiffPullbacks = "450a3b6d-2448-4ee1-8e34-e4eb8713b605"
HypercubeTransform = "9ec9aee3-0fd3-44c2-8e61-a50acc66f3c8"
KeywordCalls = "4d827475-d3e4-43d6-abe3-9688362ede9f"
LinearAlgebra = "37e2e46d-f89d-539d-b4ee-838fcccc9c8e"
LogDensityProblems = "6fdf6af0-433a-55f7-b3ed-c6c6e0b8df7c"
LogDensityProblemsAD = "996a588d-648d-4e1f-a8f0-a84b347e47b1"
MeasureBase = "fa1605e6-acd5-459c-a1e6-7e635759db14"
NFFT = "efe261a4-0d2b-5849-be55-fc731d526b0d"
NamedTupleTools = "d9ec5142-1e00-5aa0-9d6a-321866360f50"
PDMats = "90014a1f-27ba-587c-ab20-58faa44d9150"
PaddedViews = "5432bcbf-9aad-5242-b902-cca2824c8663"
ParameterHandling = "2412ca09-6db7-441c-8e3a-88d5709968c5"
PrettyTables = "08abe8d2-0d0c-5749-adfa-8a2ac140af0d"
Printf = "de0858da-6303-5e67-8744-51eddeeeb8d7"
PyCall = "438e738f-606a-5dbb-bf0a-cddfbfd45ab0"
Random = "9a3f8284-a2c9-5f02-9a11-845980a1fd5c"
RecipesBase = "3cdcf5f2-1ef4-517c-9805-6587b60abb01"
RectiGrids = "8ac6971d-971d-971d-971d-971d5ab1a71a"
Reexport = "189a3867-3050-52da-a836-e630ba90ab69"
Requires = "ae029012-a4dd-5104-9daa-d747884805df"
SparseArrays = "2f01184e-e22b-5df5-ae63-d93ebab69eaf"
SpecialFunctions = "276daf66-3868-5448-9aa4-cd146d93841b"
StaticArrays = "90137ffa-7385-5640-81b9-e52037218182"
StaticArraysCore = "1e83bf80-4336-4d27-bf5d-d5a4f845583c"
Statistics = "10745b16-79ce-11e8-11f9-7d13ad32a3b2"
StatsBase = "2913bbd2-ae8a-5f71-8c99-4fb6c76f3a91"
StructArrays = "09ab397b-f2b6-538f-b94a-2f83cf4a842a"
Tables = "bd369af6-aec1-5ad0-b16a-f7cc5008161c"
TransformVariables = "84d833dd-6860-57f9-a1a7-6da5db126cff"
TypedTables = "9d95f2ec-7b3d-5a63-8d20-e2491e220bb9"
VLBILikelihoods = "90db92cd-0007-4c0a-8e51-dbf0782ce592"

[compat]
AbstractDifferentiation = "0.4"
AbstractFFTs = "1"
AbstractMCMC = "3, 4"
Accessors = "0.1"
ArgCheck = "2"
AstroTime = "0.6,0.7"
BasicInterpolators = "0.6, 0.7"
ChainRulesCore = "1"
ComradeBase = "0.4"
DensityInterface = "0.4"
Distributions = "0.24,0.25"
DocStringExtensions = "0.6,0.7,0.8, 0.9"
FFTW = "^1"
FITSIO = "0.16, 0.17"
<<<<<<< HEAD
=======
FLoops = "0.2"
>>>>>>> be23ffe3
FileIO = "1"
FillArrays = "0.12, 0.13"
ForwardDiff = "0.9, 0.10"
HypercubeTransform = "0.3"
KeywordCalls = "0.2"
<<<<<<< HEAD
MeasureBase = "0.10, 0.11, 0.12, 0.13, 0.14"
=======
MeasureBase = "0.7"
MeasureTheory = "0.15, 0.16"
>>>>>>> be23ffe3
NFFT = "0.10, 0.11, 0.12, 0.13"
NamedTupleTools = "0.13, 0.14"
PaddedViews = "0.5"
ParameterHandling = "0.4"
PrettyTables = "1, 2"
PyCall = "^1"
RecipesBase = "1"
Reexport = "1"
Requires = "1"
SpecialFunctions = "0.10, 1, 2"
StaticArrays = "1"
StatsBase = "0.31,0.32,0.33"
StructArrays = "0.3,0.4,0.5,0.6"
Tables = "1"
TransformVariables = "0.5, 0.6, 0.7"
VLBILikelihoods = "0.1"
julia = "^1.6"

[extras]
CPUSummary = "2a0fbf3d-bb9c-48f3-b0a9-814d99fd7ab9"
Test = "8dfed614-e22c-5e08-85e1-65c5234f0b40"

[targets]
test = ["Test"]<|MERGE_RESOLUTION|>--- conflicted
+++ resolved
@@ -1,11 +1,7 @@
 name = "Comrade"
 uuid = "99d987ce-9a1e-4df8-bc0b-1ea019aa547b"
 authors = ["Paul Tiede <ptiede91@gmail.com>"]
-<<<<<<< HEAD
 version = "0.7.0"
-=======
-version = "0.6.10"
->>>>>>> be23ffe3
 
 [deps]
 AbstractDifferentiation = "c29ec348-61ec-40c8-8164-b8c60e9d9f3d"
@@ -77,21 +73,13 @@
 DocStringExtensions = "0.6,0.7,0.8, 0.9"
 FFTW = "^1"
 FITSIO = "0.16, 0.17"
-<<<<<<< HEAD
-=======
-FLoops = "0.2"
->>>>>>> be23ffe3
+
 FileIO = "1"
 FillArrays = "0.12, 0.13"
 ForwardDiff = "0.9, 0.10"
 HypercubeTransform = "0.3"
 KeywordCalls = "0.2"
-<<<<<<< HEAD
 MeasureBase = "0.10, 0.11, 0.12, 0.13, 0.14"
-=======
-MeasureBase = "0.7"
-MeasureTheory = "0.15, 0.16"
->>>>>>> be23ffe3
 NFFT = "0.10, 0.11, 0.12, 0.13"
 NamedTupleTools = "0.13, 0.14"
 PaddedViews = "0.5"
