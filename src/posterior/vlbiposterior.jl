struct VLBIPosterior{D, T, P, MS<:ObservedSkyModel, MI<:AbstractInstrumentModel} <: AbstractVLBIPosterior
    data::D
    lklhds::T
    prior::P
    skymodel::MS
    instrumentmodel::MI
end

(post::VLBIPosterior)(θ) = logdensityof(post, θ)




"""
    VLBIPosterior(skymodel::SkyModel, instumentmodel::InstrumentModel, dataproducts::EHTObservationTable...)

Creates a VLBILikelihood using the `skymodel` its related metadata `skymeta`
and the `instrumentmodel` and its metadata `instumentmeta`.
. The `model`
is a function that converts from parameters `θ` to a Comrade
AbstractModel which can be used to compute [`visibilitymap`](@ref) and a set of
`metadata` that is used by `model` to compute the model.

# Warning

The `model` itself must be a two argument function where the first argument is the set
of model parameters and the second is a container that holds all the additional
information needed to construct the model. An example of this is when the model
needs some precomputed cache to define the model.

# Example
```julia
dlcamp, dcphase = extract_table(obs, LogClosureAmplitude(), ClosurePhases())
array = arrayconfiguration(dlcamp)

function sky(θ, metadata)
    (; r, a) = θ
    m = stretched(ExtendedRing(a), r, r)
    return m
end

skyprior = (r = Uniform(μas2rad(10.0), μas2rad(30.0)), a = Uniform(1.0, 10.0))
g  = imagepixels(μas2rad(100.0), μas2rad(100.0), 256, 256)
skym = SkyModel(sky, skyprior, g)

G = SingleStokesGain(x->exp(x.lg + 1im*x.pg))
intprior = (lg = ArrayPrior(IIDSitePrior(ScanSeg(), Normal(0.0, 0.1))),
            pg = ArrayPrior(IIDSitePrior(ScanSeg(), DiagVonMises(0.0, inv(π^2))))
            )
intmodel = InstrumentModel(G, intprior, array)

post = VLBIPosterior(skym, intmodel, dlcamp, dcphase)
```
"""
function VLBIPosterior(
        skymodel::AbstractSkyModel,
        instrumentmodel::AbstractInstrumentModel,
        dataproducts::EHTObservationTable...;
        )


    array = arrayconfig(dataproducts[begin])
    int, intprior = set_array(instrumentmodel, array)
    sky, skyprior = set_array(skymodel, array)

    total_prior = combine_prior(skyprior, intprior)

    ls = Tuple(map(makelikelihood, dataproducts))

    return VLBIPosterior{
                typeof(dataproducts),typeof(ls),typeof(total_prior),
                typeof(sky), typeof(int)}(dataproducts, ls, total_prior, sky, int)
end

VLBIPosterior(skymodel::AbstractSkyModel, dataproducts::EHTObservationTable...) =
    VLBIPosterior(skymodel, IdealInstrumentModel(), dataproducts...)

function combine_prior(skyprior, instrumentmodelprior)
    return NamedDist((sky=skyprior, instrument=instrumentmodelprior))
end

function combine_prior(skymodel, ::Tuple{})
    return NamedDist((sky=skymodel,))
end

function combine_prior(skymodel::NamedDist{()}, intmodel::Tuple{})
    return NamedDist()
end


function combine_prior(skymodel, ::NamedDist{()})
    return NamedDist((sky=skymodel,))
end


function combine_prior(::Tuple{}, instrumentmodel)
<<<<<<< HEAD
    return NamedDist((; instrument=instrumentmodel,))
end

function combine_prior(::NamedTuple{()}, instrumentmodel)
    return NamedDist((; instrument=instrumentmodel,))
=======
    return NamedDist((;instrument=instrumentmodel,))
end

function combine_prior(::NamedTuple{}, instrumentmodel)
    return NamedDist((;instrument=instrumentmodel,))
>>>>>>> b4e3cf56
end


function Base.show(io::IO, mime::MIME"text/plain", post::VLBIPosterior)
    printstyled(io, "VLBIPosterior"; bold=true, color=:light_magenta)
    println(io)
    show(io, mime, post.skymodel)
    println()
    show(io, mime, post.instrumentmodel)
    println()
    printstyled(io, "Data Products: ", color=:light_green);
    println(io, map(x->split(string(datumtype(x)), "{")[1], post.data)...)
    # println(io, "  Prior: ", post.prior)
end


"""
    simulate_observation([rng::Random.AbstractRNG], post::VLBIPosterior, θ; add_thermal_noise=true)

Create a simulated observation using the posterior and its data `post` using the parameter
values `θ`. In Bayesian terminology this is a draw from the posterior predictive distribution.

If `add_thermal_noise` is true then baseline based thermal noise is added. Otherwise, we just
return the model visibilities.
"""
function simulate_observation(rng::Random.AbstractRNG, post::VLBIPosterior, θ; add_thermal_noise=true)
    # ls = map(x->likelihood(x, visibilitymap(vlbimodel(post, θ), post.lklhd.ac)), post.lklhd.lklhds)
    vis = forward_model(post, θ)
    ls = map(x->likelihood(x, vis), post.lklhds)
    if add_thermal_noise
        ms = map(x->rand(rng, x), ls)
    else
        ms = map(x->x.μ, ls)
    end
    configs = map(arrayconfig, post.data)
    data = post.data
    return map(eachindex(ms, configs)) do i
        di = data[i]
        return EHTObservationTable{datumtype(di)}(ms[i], noise(di), configs[i])
    end
end
simulate_observation(post::VLBIPosterior, θ; add_thermal_noise=true) = simulate_observation(Random.default_rng(), post, θ; add_thermal_noise)

"""
    residuals(post::VLBIPosterior, θ)

Compute the residuals for each data product in `post` using the parameter values `θ`.
The resturn objects are `EHTObservationTables`, where the measurements are the residuals.
"""
function residuals(post::VLBIPosterior, p)
    vis = forward_model(post, p)
    res = map(x->residual_data(vis, x), post.data)
    return res
end<|MERGE_RESOLUTION|>--- conflicted
+++ resolved
@@ -53,7 +53,7 @@
 ```
 """
 function VLBIPosterior(
-        skymodel::AbstractSkyModel,
+        skymodel::SkyModel,
         instrumentmodel::AbstractInstrumentModel,
         dataproducts::EHTObservationTable...;
         )
@@ -94,19 +94,11 @@
 
 
 function combine_prior(::Tuple{}, instrumentmodel)
-<<<<<<< HEAD
     return NamedDist((; instrument=instrumentmodel,))
 end
 
 function combine_prior(::NamedTuple{()}, instrumentmodel)
     return NamedDist((; instrument=instrumentmodel,))
-=======
-    return NamedDist((;instrument=instrumentmodel,))
-end
-
-function combine_prior(::NamedTuple{}, instrumentmodel)
-    return NamedDist((;instrument=instrumentmodel,))
->>>>>>> b4e3cf56
 end
 
 
