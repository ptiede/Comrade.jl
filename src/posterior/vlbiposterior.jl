struct VLBIPosterior{D, T, P, MS<:ObservedSkyModel, MI<:AbstractInstrumentModel} <: AbstractVLBIPosterior
    data::D
    lklhds::T
    prior::P
    skymodel::MS
    instrumentmodel::MI
end

(post::VLBIPosterior)(θ) = logdensityof(post, θ)




"""
    VLBIPosterior(skymodel::SkyModel, instumentmodel::InstrumentModel, dataproducts::EHTObservationTable...)

Creates a VLBILikelihood using the `skymodel` its related metadata `skymeta`
and the `instrumentmodel` and its metadata `instumentmeta`.
. The `model`
is a function that converts from parameters `θ` to a Comrade
AbstractModel which can be used to compute [`visibilitymap`](@ref) and a set of
`metadata` that is used by `model` to compute the model.

# Warning

The `model` itself must be a two argument function where the first argument is the set
of model parameters and the second is a container that holds all the additional
information needed to construct the model. An example of this is when the model
needs some precomputed cache to define the model.

# Example
```julia
dlcamp, dcphase = extract_table(obs, LogClosureAmplitude(), ClosurePhases())
array = arrayconfiguration(dlcamp)

function sky(θ, metadata)
    (; r, a) = θ
    m = stretched(ExtendedRing(a), r, r)
    return m
end

skyprior = (r = Uniform(μas2rad(10.0), μas2rad(30.0)), a = Uniform(1.0, 10.0))
g  = imagepixels(μas2rad(100.0), μas2rad(100.0), 256, 256)
skym = SkyModel(sky, skyprior, g)

G = SingleStokesGain(x->exp(x.lg + 1im*x.pg))
intprior = (lg = ArrayPrior(IIDSitePrior(ScanSeg(), Normal(0.0, 0.1))),
            pg = ArrayPrior(IIDSitePrior(ScanSeg(), DiagVonMises(0.0, inv(π^2))))
            )
intmodel = InstrumentModel(G, intprior, array)

post = VLBIPosterior(skym, intmodel, dlcamp, dcphase)
```
"""
function VLBIPosterior(
        skymodel::AbstractSkyModel,
        instrumentmodel::AbstractInstrumentModel,
        dataproducts::EHTObservationTable...;
        )


    array = arrayconfig(dataproducts[begin])
    int, intprior = set_array(instrumentmodel, array)
    sky, skyprior = set_array(skymodel, array)

    total_prior = combine_prior(skyprior, intprior)

    ls = Tuple(map(makelikelihood, dataproducts))

    return VLBIPosterior{
                typeof(dataproducts),typeof(ls),typeof(total_prior),
                typeof(sky), typeof(int)}(dataproducts, ls, total_prior, sky, int)
end

VLBIPosterior(skymodel::AbstractSkyModel, dataproducts::EHTObservationTable...) =
    VLBIPosterior(skymodel, IdealInstrumentModel(), dataproducts...)

function combine_prior(skyprior, instrumentmodelprior)
    return NamedDist((sky=skyprior, instrument=instrumentmodelprior))
end

function combine_prior(skymodel, ::Tuple{})
    return NamedDist((sky=skymodel,))
end

function combine_prior(skymodel::NamedDist{()}, intmodel::Tuple{})
    return NamedDist()
end


function combine_prior(skymodel, ::NamedDist{()})
    return NamedDist((sky=skymodel,))
end


function combine_prior(::Tuple{}, instrumentmodel)
<<<<<<< HEAD
    return NamedDist((;instrument=instrumentmodel,))
end

function combine_prior(::NamedTuple{}, instrumentmodel)
    return NamedDist((;instrument=instrumentmodel,))
=======
    return NamedDist((; instrument=instrumentmodel,))
end

function combine_prior(::NamedTuple{()}, instrumentmodel)
    return NamedDist((; instrument=instrumentmodel,))
>>>>>>> 05dd65f1
end


function Base.show(io::IO, mime::MIME"text/plain", post::VLBIPosterior)
    printstyled(io, "VLBIPosterior"; bold=true, color=:light_magenta)
    println(io)
    show(io, mime, post.skymodel)
    println()
    show(io, mime, post.instrumentmodel)
    println()
    printstyled(io, "Data Products: ", color=:light_green);
    println(io, map(x->split(string(datumtype(x)), "{")[1], post.data)...)
    # println(io, "  Prior: ", post.prior)
end


"""
    simulate_observation([rng::Random.AbstractRNG], post::VLBIPosterior, θ; add_thermal_noise=true)

Create a simulated observation using the posterior and its data `post` using the parameter
values `θ`. In Bayesian terminology this is a draw from the posterior predictive distribution.

If `add_thermal_noise` is true then baseline based thermal noise is added. Otherwise, we just
return the model visibilities.
"""
function simulate_observation(rng::Random.AbstractRNG, post::VLBIPosterior, θ; add_thermal_noise=true)
    # ls = map(x->likelihood(x, visibilitymap(vlbimodel(post, θ), post.lklhd.ac)), post.lklhd.lklhds)
    vis = forward_model(post, θ)
    ls = map(x->likelihood(x, vis), post.lklhds)
    if add_thermal_noise
        ms = map(x->rand(rng, x), ls)
    else
        ms = map(x->x.μ, ls)
    end
    configs = map(arrayconfig, post.data)
    data = post.data
    return map(eachindex(ms, configs)) do i
        di = data[i]
        return EHTObservationTable{datumtype(di)}(ms[i], noise(di), configs[i])
    end
end
simulate_observation(post::VLBIPosterior, θ; add_thermal_noise=true) = simulate_observation(Random.default_rng(), post, θ; add_thermal_noise)

"""
    residuals(post::VLBIPosterior, θ)

Compute the residuals for each data product in `post` using the parameter values `θ`.
The resturn objects are `EHTObservationTables`, where the measurements are the residuals.
"""
function residuals(post::VLBIPosterior, p)
    vis = forward_model(post, p)
    res = map(x->residual_data(vis, x), post.data)
    return res
end<|MERGE_RESOLUTION|>--- conflicted
+++ resolved
@@ -94,19 +94,11 @@
 
 
 function combine_prior(::Tuple{}, instrumentmodel)
-<<<<<<< HEAD
-    return NamedDist((;instrument=instrumentmodel,))
-end
-
-function combine_prior(::NamedTuple{}, instrumentmodel)
-    return NamedDist((;instrument=instrumentmodel,))
-=======
     return NamedDist((; instrument=instrumentmodel,))
 end
 
 function combine_prior(::NamedTuple{()}, instrumentmodel)
     return NamedDist((; instrument=instrumentmodel,))
->>>>>>> 05dd65f1
 end
 
 
