--- conflicted
+++ resolved
@@ -146,13 +146,6 @@
     #else
     #    ylims --> inv.(lims)[end:-1:begin]
     #end
-<<<<<<< HEAD
-    time = gt[:time]
-    xlims --> (time[begin]*0.99, time[end]*1.01)
-    #ylims --> extrema(filter(!ismissing, Measurements.value.(gmat(gt))))
-
-=======
->>>>>>> 5c19d1fd
     for (i,s) in enumerate(sites)
         @series begin
             seriestype := :scatter
@@ -163,21 +156,6 @@
                 xguide --> "Time (UTC)"
             end
 
-<<<<<<< HEAD
-            inds = Base.:!.(ismissing.(gt[s]))
-
-            if !datagains
-                yy = filter(!ismissing, gt[s])
-            else
-                yy = inv.(filter(!ismissing, gt[s]))
-            end
-
-            title --> string(s)
-
-            #x := gt[:,:time][inds]
-            #y :=
-            gt[:time][inds], nonmissingtype.(eltype(yy)).(yy)
-=======
             T = nonmissingtype(eltype(gt[s]))
             ind = Base.:!.(ismissing.(gt[s]))
             x := gt[:time][ind]
@@ -189,7 +167,6 @@
 
             title --> string(s)
             T.(yy)
->>>>>>> 5c19d1fd
         end
     end
 end
