"""
    Comrade.load(fitsfile::String, IntensityMap)

This loads in a fits file that is more robust to the various imaging algorithms
in the EHT, i.e. is works with clean, smili, eht-imaging.
The function returns an tuple with an intensitymap and a second named tuple with ancillary
information about the image, like the source name, location, mjd, and radio frequency.
"""
function load(file, T::Type{<:IntensityMapTypes})
    if !endswith(file, ".fits")
        @warn "File does not end with FITS trying to load anyways"
    end
    return _load_fits(file, T)
end

function _load_fits(fname, ::Type{IntensityMap})
    img = FITS(fname, "r") do f
        if length(f) > 1
            @warn "Currently only loading stokes I. To load polarized quantities\n"*
                  "please call `Comrade.load(filename, StokesIntensityMap)`"
        end
        # assume that the first element is stokes I
        return _extract_fits_image(f[1])
    end
    return img
end

function try_loading(f, stokes, imgI)
    try
        return _extract_fits_image(f[stokes])
    catch
        @warn "No stokes $(stokes) found creating a zero array"
        imgQ = zeros(imgI)
        return imgQ

    end
end


function _load_fits(fname, ::Type{StokesIntensityMap})
    img = FITS(fname, "r") do f
        # assume that the first element is stokes I
        imgI = _extract_fits_image(f[1])
        imgQ = try_loading(f, "Q", imgI)
        imgU = try_loading(f, "U", imgI)
        imgV = try_loading(f, "V", imgI)

        return StokesIntensityMap(imgI, imgQ, imgU, imgV), head
    end
    return img
end



function _extract_fits_image(f::FITSIO.ImageHDU{T,2}) where {T}
    image = read(f)[end:-1:begin,:]
    header = read_header(f)
    nx = Int(header["NAXIS1"])
    ny = Int(header["NAXIS2"])

    psizex = abs(float(header["CDELT1"]))*π/180
    psizey = abs(float(header["CDELT2"]))*π/180

    ra = float(header["OBSRA"])
    dec = float(header["OBSDEC"])

    #Get frequency
    freq = 0.0
    if haskey(header, "FREQ")
        freq = parse(Float64, string(header["FREQ"]))
    elseif "CRVAL3" in keys(header)
        freq = float(header["CRVAL3"])
    end
    mjd = 0.0
    if haskey(header, "MJD")
        mjd = parse(Float64, string(header["MJD"]))
    end
    source = "NA"
    if haskey(header,"OBJECT")
        source = string(header["OBJECT"])
    end
    stokes = "NA"
    if haskey(header, "STOKES")
        stokes = Symbol(header["STOKES"])
    end
    bmaj = 1.0 #Nominal values
    bmin = 1.0
    if haskey(header, "BUNIT")
        if header["BUNIT"] == "JY/BEAM"
            @info "Converting Jy/Beam => Jy/pixel"
            bmaj = header["BMAJ"]*π/180
            bmin = header["BMIN"]*π/180
            beamarea = (2.0*π*bmaj*bmin)/(8*log(2))
            image .= image.*(psizex*psizey/beamarea)
        end
    end
    info = (source=source, RA=ra, DEC=dec, mjd=mjd, ν=freq, stokes=stokes)
    imap = IntensityMap(image, psizex*nx, psizey*ny, info)
    return imap
end

"""
    Comrade.save(file::String, img::IntensityMap, obs)

Saves an image to a fits file. You can optionally pass an EHTObservation so that ancillary information
will be added.
"""
function save(fname::String, img::IntensityMapTypes, obs = nothing)
    head = make_header(obs)
    _save_fits(fname, img, head)
end

function make_header(obs)
    if isnothing(obs)
        return (source="NA", RA=0.0, DEC=0.0, mjd=0, freq=0.0)
    else
        return (source=String(obs.source), RA=obs.ra, DEC=obs.dec, mjd=obs.mjd, freq=first(obs[:F]))
    end
end

function _prepare_header(image, stokes="I")
    head = header(image)
    headerkeys = ["SIMPLE",
                  "BITPIX",
                  "NAXIS",
                  "NAXIS1",
                  "NAXIS2",
                  "EXTEND",
                  "OBJECT",
                  "CTYPE1",
                  "CTYPE2",
                  "CDELT1",
                  "CDELT2",
                  "OBSRA",
                  "OBSDEC",
                  "FREQ",
                  "CRPIX1",
                  "CRPIX2",
                  "MJD",
                  "TELESCOP",
                  "BUNIT",
                  "STOKES"]

    psizex, psizey = pixelsizes(image)
    values = [true,
              -64,
              2,
              size(image, 2),
<<<<<<< HEAD
              true,
=======
              size(image, 1),
>>>>>>> be23ffe3
              head.source,
              "RA---SIN",
              "DEC---SIN",
              rad2deg(psizex),
              rad2deg(psizey),
              head.RA,
              head.DEC,
              head.freq,
              size(image,2)/2+0.5,
              size(image,1)/2+0.5,
              head.mjd,
              "VLBI",
              "JY/PIXEL",
              stokes]
    comments = ["conforms to FITS standard",
                "array data type",
                "number of array dimensions",
                "",
                "",
                "",
                "",
                "",
                "",
                "",
                "",
                "",
                "",
                "",
                "",
                "",
                "",
                "",
                "",
                ""]

    return headerkeys, values, comments
end

function _save_fits(fname::String, image::IntensityMap{T}, head) where {T<:Number}
    FITS(fname, "w") do hdu
        write_stokes(hdu, image)
    end
end

function write_stokes(f, image, stokes="I", innername="")
    headerkeys, values, comments = _prepare_header(image, stokes)
    hdeheader = FITSHeader(headerkeys, values, comments)
    img = ComradeBase.AxisKeys.keyless_unname(image[end:-1:1, :])
    FITSIO.write(f, img; header=hdeheader, name=innername)
end

function _save_fits(fname::String, image::Union{StokesIntensityMap, IntensityMap{T}}) where {T<:StokesParams}
    FITS(fname, "w") do fits
        write_stokes(fits, ComradeBase.stokes(image, :I), "I")
        write_stokes(fits, ComradeBase.stokes(image, :Q), "Q", "Q")
        write_stokes(fits, ComradeBase.stokes(image, :U), "U", "U")
        write_stokes(fits, ComradeBase.stokes(image, :V), "V", "V")
    end
end


"""
    $(SIGNATURES)

Load a ThemisPy style ascii EHT observation file.
"""
function load_tpy(file)
    data = readdlm(file, skipstart=1)
    bs1 = Symbol.(getindex.(data[:,5], Ref(1:2)))
    bs2 = Symbol.(getindex.(data[:,5], Ref(3:4)))
    baselines = tuple.(bs1, bs2)
    edata = StructArray{EHTVisibilityDatum{Float64}}(
                visr=float.(data[:,8]),
                visi=float.(data[:,10]),
                error=float.(data[:,9]),
                u=float.(data[:,6])*1e6,
                v=float.(data[:,7])*1e6,
                time=float.(data[:,4]),
                frequency=fill(227e9, size(data,1)),
                bandwidth=fill(4e6, size(data,1)),
                baseline=baselines
            )
    mjd =  Int(modified_julian(UTCEpoch(Int(data[1,2]), 1,1,0)).Δt+float(data[1,3]))
    return EHTObservation(data=edata, mjd=mjd, ra=180.0, dec=0.0, source=Symbol(data[1,1]))
end<|MERGE_RESOLUTION|>--- conflicted
+++ resolved
@@ -145,12 +145,9 @@
     values = [true,
               -64,
               2,
+              size(image, 1),
               size(image, 2),
-<<<<<<< HEAD
               true,
-=======
-              size(image, 1),
->>>>>>> be23ffe3
               head.source,
               "RA---SIN",
               "DEC---SIN",
